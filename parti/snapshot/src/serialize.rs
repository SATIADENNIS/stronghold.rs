--- conflicted
+++ resolved
@@ -13,13 +13,8 @@
     })
 }
 
-<<<<<<< HEAD
 // deseralize a hashmap
 pub fn deserialize_buffer(bytes: &[u8]) -> HashMap<Vec<u8>, Vec<u8>> {
-=======
-/// deseralize a hashmap
-pub fn deserialize_buffer(bytes: &Vec<u8>) -> HashMap<Vec<u8>, Vec<u8>> {
->>>>>>> d5258ef6
     let mut map = HashMap::new();
 
     let mut left = &bytes[..];
