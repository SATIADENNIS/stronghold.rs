// Copyright 2020 IOTA Stiftung
//
// Licensed under the Apache License, Version 2.0 (the "License"); you may not use this file except in compliance with
// the License. You may obtain a copy of the License at
//
//     http://www.apache.org/licenses/LICENSE-2.0
//
// Unless required by applicable law or agreed to in writing, software distributed under the License is distributed on
// an "AS IS" BASIS, WITHOUT WARRANTIES OR CONDITIONS OF ANY KIND, either express or implied.
// See the License for the specific language governing permissions and limitations under the License.

mod client;
mod connection;
mod provider;
mod snap;
mod state;

use crate::{
    client::Client,
    provider::Provider,
    snap::{deserialize_from_snapshot, get_snapshot_path, serialize_to_snapshot},
};

use engine::vault::{Base64Decodable, RecordId, Key};

use clap::{load_yaml, App, ArgMatches};

use std::{
    path::Path,
    convert::TryFrom,
};

// create a line error with the file and the line number
#[macro_export]
macro_rules! line_error {
    () => {
        concat!("Error at ", file!(), ":", line!())
    };
    ($str:expr) => {
        concat!($str, " @", file!(), ":", line!())
    };
}

// handle the encryption command.
fn encrypt_command(matches: &ArgMatches) {
    let snapshot = get_snapshot_path();

    if let Some(matches) = matches.subcommand_matches("encrypt") {
        if let Some(ref pass) = matches.value_of("password") {
            if let Some(plain) = matches.value_of("plain") {
<<<<<<< HEAD
                let client: Client<Provider> = if snapshot.exists() {
                    let snapshot = get_snapshot_path();
                    deserialize_from_snapshot(&snapshot, pass)
                } else {
                    let key = Key::<Provider>::random().expect("Unable to generate a new key");
                    Client::new(key)
                };

                // TODO: optionally get from argument
                let id = RecordId::random::<Provider>().expect("Unable to generate a new id");

                client.write(id, plain.as_bytes().to_vec());

                let snapshot = get_snapshot_path();
                serialize_to_snapshot(&snapshot, pass, client);
=======
                let client = if snapshot.exists() {
                    deserialize_from_snapshot(&get_snapshot_path(), pass)
                } else {
                    let key = Key::<Provider>::random().expect("Unable to generate a new key");
                    let id = Id::random::<Provider>().expect("Unable to generate a new id");
                    Client::create_chain(key, id)
                };
                let id = client.create_record(plain.as_bytes().to_vec());
                serialize_to_snapshot(&get_snapshot_path(), pass, client);
                println!("{:?}", id);
>>>>>>> 42913086
            };
        };
    }
}

// handle the snapshot command.
fn snapshot_command(matches: &ArgMatches) {
    if let Some(matches) = matches.subcommand_matches("snapshot") {
        if let Some(ref pass) = matches.value_of("password") {
            if let Some(ref path) = matches.value_of("path") {
                let path = Path::new(path);

                let client: Client<Provider> = deserialize_from_snapshot(&path.to_path_buf(), pass);

                let new_path = path.parent().unwrap().join("recomputed.snapshot");
                serialize_to_snapshot(&new_path, pass, client);
            }
        }
    }
}

// handle the list command.
fn list_command(matches: &ArgMatches) {
    if let Some(matches) = matches.subcommand_matches("list") {
        if let Some(ref pass) = matches.value_of("password") {
            let snapshot = get_snapshot_path();
            let client: Client<Provider> = deserialize_from_snapshot(&snapshot, pass);

            if matches.is_present("all") {
                client.list_all_ids();
            } else {
                client.list_ids();
            }
        }
    }
}

// handle the read command.
fn read_command(matches: &ArgMatches) {
    if let Some(matches) = matches.subcommand_matches("read") {
        if let Some(ref pass) = matches.value_of("password") {
            if let Some(ref id) = matches.value_of("id") {
                let snapshot = get_snapshot_path();
                let client: Client<Provider> = deserialize_from_snapshot(&snapshot, pass);

                let id = Vec::from_base64(id.as_bytes()).expect("couldn't convert the id to from base64");
                let id = RecordId::try_from(id).expect("Couldn't build a new Id");

                client.read_record_by_id(id);
            }
        }
    }
}

// create a record with a revoke transaction.  Data isn't actually deleted until it is garbage collected.
fn revoke_command(matches: &ArgMatches) {
    if let Some(matches) = matches.subcommand_matches("revoke") {
        if let Some(ref pass) = matches.value_of("password") {
            if let Some(ref id) = matches.value_of("id") {
                let snapshot = get_snapshot_path();
                let client: Client<Provider> = deserialize_from_snapshot(&snapshot, pass);

                let id = Vec::from_base64(id.as_bytes()).expect("couldn't convert the id to from base64");
                let id = RecordId::try_from(id).expect("Couldn't build a new Id");

                client.revoke_record(id);

                let snapshot = get_snapshot_path();
                serialize_to_snapshot(&snapshot, pass, client);
            }
        }
    }
}

// garbage collect the chain.  Remove any revoked data from the chain.
fn garbage_collect_vault_command(matches: &ArgMatches) {
    if let Some(matches) = matches.subcommand_matches("garbage_collect") {
        if let Some(ref pass) = matches.value_of("password") {
            let snapshot = get_snapshot_path();
            let client: Client<Provider> = deserialize_from_snapshot(&snapshot, pass);

            client.perform_gc();
            client.list_ids();

            let snapshot = get_snapshot_path();
            serialize_to_snapshot(&snapshot, pass, client);
        }
    }
}

<<<<<<< HEAD
=======
// Take ownership of an existing chain. Requires that the new chain owner knows the old key to unlock the data.
fn take_ownership_command(matches: &ArgMatches) {
    if let Some(matches) = matches.subcommand_matches("take_ownership") {
        if let Some(ref pass) = matches.value_of("password") {
            let new_id = Id::random::<Provider>().expect("Unable to generate a new id");

            let snapshot = get_snapshot_path();
            let client: Client<Provider> = deserialize_from_snapshot(&snapshot, pass);
            let new_client: Client<Provider> = Client::create_chain(client.db.key, new_id);

            new_client.take_ownership(client.id);

            println!("Old owner id: {:?}\nNew owner id: {:?}", client.id, new_client.id);

            let snapshot = get_snapshot_path();
            serialize_to_snapshot(&snapshot, pass, new_client);
        }
    }
}

// Purge a record from the chain: revoke and then garbage collect.
fn purge_command(matches: &ArgMatches) {
    if let Some(matches) = matches.subcommand_matches("purge") {
        if let Some(ref pass) = matches.value_of("password") {
            if let Some(ref id) = matches.value_of("id") {
                let snapshot = get_snapshot_path();
                let client: Client<Provider> = deserialize_from_snapshot(&snapshot, pass);

                let id = Vec::from_base64(id.as_bytes()).expect("couldn't convert the id to from base64");
                let id = Id::load(&id).expect("Couldn't build a new Id");

                client.revoke_record_by_id(id);
                client.perform_gc();

                assert!(client.db.take(|db| db.all().find(|i| i == &id).is_none()));

                let snapshot = get_snapshot_path();
                serialize_to_snapshot(&snapshot, pass, client);
            }
        }
    }
}

>>>>>>> 42913086
fn main() {
    let yaml = load_yaml!("cli.yml");
    let matches = App::from(yaml).get_matches();

    encrypt_command(&matches);
    snapshot_command(&matches);
    read_command(&matches);
    list_command(&matches);
    revoke_command(&matches);
    garbage_collect_vault_command(&matches);
<<<<<<< HEAD
=======
    take_ownership_command(&matches);
    purge_command(&matches);
>>>>>>> 42913086
}<|MERGE_RESOLUTION|>--- conflicted
+++ resolved
@@ -48,7 +48,6 @@
     if let Some(matches) = matches.subcommand_matches("encrypt") {
         if let Some(ref pass) = matches.value_of("password") {
             if let Some(plain) = matches.value_of("plain") {
-<<<<<<< HEAD
                 let client: Client<Provider> = if snapshot.exists() {
                     let snapshot = get_snapshot_path();
                     deserialize_from_snapshot(&snapshot, pass)
@@ -64,18 +63,7 @@
 
                 let snapshot = get_snapshot_path();
                 serialize_to_snapshot(&snapshot, pass, client);
-=======
-                let client = if snapshot.exists() {
-                    deserialize_from_snapshot(&get_snapshot_path(), pass)
-                } else {
-                    let key = Key::<Provider>::random().expect("Unable to generate a new key");
-                    let id = Id::random::<Provider>().expect("Unable to generate a new id");
-                    Client::create_chain(key, id)
-                };
-                let id = client.create_record(plain.as_bytes().to_vec());
-                serialize_to_snapshot(&get_snapshot_path(), pass, client);
                 println!("{:?}", id);
->>>>>>> 42913086
             };
         };
     }
@@ -166,28 +154,6 @@
     }
 }
 
-<<<<<<< HEAD
-=======
-// Take ownership of an existing chain. Requires that the new chain owner knows the old key to unlock the data.
-fn take_ownership_command(matches: &ArgMatches) {
-    if let Some(matches) = matches.subcommand_matches("take_ownership") {
-        if let Some(ref pass) = matches.value_of("password") {
-            let new_id = Id::random::<Provider>().expect("Unable to generate a new id");
-
-            let snapshot = get_snapshot_path();
-            let client: Client<Provider> = deserialize_from_snapshot(&snapshot, pass);
-            let new_client: Client<Provider> = Client::create_chain(client.db.key, new_id);
-
-            new_client.take_ownership(client.id);
-
-            println!("Old owner id: {:?}\nNew owner id: {:?}", client.id, new_client.id);
-
-            let snapshot = get_snapshot_path();
-            serialize_to_snapshot(&snapshot, pass, new_client);
-        }
-    }
-}
-
 // Purge a record from the chain: revoke and then garbage collect.
 fn purge_command(matches: &ArgMatches) {
     if let Some(matches) = matches.subcommand_matches("purge") {
@@ -197,9 +163,9 @@
                 let client: Client<Provider> = deserialize_from_snapshot(&snapshot, pass);
 
                 let id = Vec::from_base64(id.as_bytes()).expect("couldn't convert the id to from base64");
-                let id = Id::load(&id).expect("Couldn't build a new Id");
+                let id = RecordId::try_from(id).expect("Couldn't build a new Id");
 
-                client.revoke_record_by_id(id);
+                client.revoke_record(id);
                 client.perform_gc();
 
                 assert!(client.db.take(|db| db.all().find(|i| i == &id).is_none()));
@@ -211,7 +177,6 @@
     }
 }
 
->>>>>>> 42913086
 fn main() {
     let yaml = load_yaml!("cli.yml");
     let matches = App::from(yaml).get_matches();
@@ -222,9 +187,5 @@
     list_command(&matches);
     revoke_command(&matches);
     garbage_collect_vault_command(&matches);
-<<<<<<< HEAD
-=======
-    take_ownership_command(&matches);
     purge_command(&matches);
->>>>>>> 42913086
 }